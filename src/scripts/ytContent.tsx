import { h, render } from 'preact'
import { parseYouTubeURLTimeString } from '../modules/yt'
import type { resolveById, ResolveUrlTypes } from '../modules/yt/urlResolve'
import { getExtensionSettingsAsync, getSourcePlatfromSettingsFromHostname, getTargetPlatfromSettingsEntiries, SourcePlatform, sourcePlatfromSettings, TargetPlatform, targetPlatformSettings } from '../settings';

(async () => {
  const sleep = (t: number) => new Promise(resolve => setTimeout(resolve, t))

  interface Target {
    platform: TargetPlatform
    lbryPathname: string
    type: ResolveUrlTypes
    time: number | null
  }

  interface Source {
    platform: SourcePlatform
    id: string
    type: ResolveUrlTypes
    time: number | null
  }

  const targetPlatforms = getTargetPlatfromSettingsEntiries()
  const settings = await getExtensionSettingsAsync()
  // Listen Settings Change
  chrome.storage.onChanged.addListener(async (changes, areaName) => {
    if (areaName !== 'local') return
    Object.assign(settings, Object.fromEntries(Object.entries(changes).map(([key, change]) => [key, change.newValue])))
    if (settings.redirect) updateButton(null)
  })

  const buttonMountPoint = document.createElement('div')
  buttonMountPoint.style.display = 'inline-flex'

  const playerButtonMountPoint = document.createElement('div')
  playerButtonMountPoint.style.display = 'inline-flex'

  function WatchOnLbryButton({ source, target }: { source?: Source, target?: Target }) {
    if (!target || !source) return null
    const url = getLbryUrlByTarget(target)

    return <div
      style={{
        display: 'grid',
        gridTemplateRows: '36px',
        gridAutoColumns: 'auto',
        alignContent: 'center'
      }}
    >
      <a href={`${url.href}`} target='_blank' role='button'
        style={{
          display: 'flex',
          alignItems: 'center',
          gap: '7px',
          borderRadius: '2px',
          padding: '0 16px',
          margin: '0 4px',

          fontWeight: 'bold',
          border: '0',
          color: 'whitesmoke',
          fontSize: '14px',
          textDecoration: 'none',
          backgroundColor: target.platform.theme,
          backgroundImage: target.platform.theme,
          ...target.platform.button.style?.button,
        }}
        onClick={() => findVideoElementAwait(source).then((videoElement) => {
          videoElement.pause()
        })}
      >
        <img src={target.platform.button.icon} height={24} style={{ ...target.platform.button.style?.icon }} />
        <span>{target.type === 'channel' ? 'Channel on' : 'Watch on'} {target.platform.button.platformNameText}</span>
      </a>
    </div>
  }

  function WatchOnLbryPlayerButton({ source, target }: { source?: Source, target?: Target }) {
    if (!target || !source) return null
    const url = getLbryUrlByTarget(target)

    return <div
      style={{
        display: 'grid',
        gridTemplateRows: '36px',
        gridAutoColumns: 'auto',
        alignContent: 'center'
      }}
    >
      <a href={`${url.href}`} target='_blank' role='button'
        style={{
          display: 'flex',
          alignItems: 'center',
          gap: '7px',
          borderRadius: '2px',
          paddingRight: '10px',

          fontWeight: 'bold',
          border: '0',
          color: 'whitesmoke',
          fontSize: '14px',
          textDecoration: 'none',
          ...target.platform.button.style?.button,
        }}
        onClick={() => findVideoElementAwait(source).then((videoElement) => {
          videoElement.pause()
        })}
      >
        <img src={target.platform.button.icon} height={24} style={{ ...target.platform.button.style?.icon }} />
        <span>{target.type === 'channel' ? 'Channel on' : 'Watch on'} {target.platform.button.platformNameText}</span>
      </a>
    </div>
  }

  function updateButton(params: { source: Source, target: Target } | null): void {
    if (!params) {
      render(<WatchOnLbryButton />, buttonMountPoint)
      render(<WatchOnLbryPlayerButton />, playerButtonMountPoint)
      return
    }

    {
      const mountPlayerButtonBefore = settings.videoPlayerButton ?
        document.querySelector(params.source.platform.htmlQueries.mountPoints.mountPlayerButtonBefore) :
        null
      if (!mountPlayerButtonBefore) render(<WatchOnLbryPlayerButton />, playerButtonMountPoint)
      else {
        if (playerButtonMountPoint.getAttribute('data-id') !== params.source.id) {
          mountPlayerButtonBefore.parentElement?.insertBefore(playerButtonMountPoint, mountPlayerButtonBefore)
          playerButtonMountPoint.setAttribute('data-id', params.source.id)
        }
        render(<WatchOnLbryPlayerButton target={params.target} source={params.source} />, playerButtonMountPoint)
      }
    }

    {
      const mountButtonBefore = settings[(`${params.source.type}SubButton`) as 'videoSubButton' | 'channelSubButton'] ?
        document.querySelector(params.source.platform.htmlQueries.mountPoints.mountButtonBefore[params.source.type]) :
        null
      if (!mountButtonBefore) render(<WatchOnLbryButton />, buttonMountPoint)
      else {
        if (buttonMountPoint.getAttribute('data-id') !== params.source.id) {
          mountButtonBefore.parentElement?.insertBefore(buttonMountPoint, mountButtonBefore)
          buttonMountPoint.setAttribute('data-id', params.source.id)
        }
        render(<WatchOnLbryButton target={params.target} source={params.source} />, buttonMountPoint)
      }
    }
  }

  async function findVideoElementAwait(source: Source) {
    let videoElement: HTMLVideoElement | null = null
    while (!(videoElement = document.querySelector(source.platform.htmlQueries.videoPlayer))) await sleep(200)
    return videoElement
  }

  async function getSourceByUrl(url: URL): Promise<Source | null> {
    const platform = getSourcePlatfromSettingsFromHostname(new URL(location.href).hostname)
    if (!platform) return null

    if (url.pathname === '/watch' && url.searchParams.has('v')) {
      return {
        id: url.searchParams.get('v')!,
        platform,
        time: url.searchParams.has('t') ? parseYouTubeURLTimeString(url.searchParams.get('t')!) : null,
        type: 'video'
      }
    }
    else if (url.pathname.startsWith('/channel/')) {
      return {
        id: url.pathname.substring("/channel/".length),
        platform,
        time: null,
        type: 'channel'
      }
    }
    else if (url.pathname.startsWith('/c/') || url.pathname.startsWith('/user/')) {
      // We have to download the page content again because these parts of the page are not responsive
      // yt front end sucks anyway
      const content = await (await fetch(location.href)).text()
      const prefix = `https://www.youtube.com/feeds/videos.xml?channel_id=`
      const suffix = `"`
      const startsAt = content.indexOf(prefix) + prefix.length
      const endsAt = content.indexOf(suffix, startsAt)
      const id = content.substring(startsAt, endsAt)
      return {
        id,
        platform,
        time: null,
        type: 'channel'
      }
    }

    return null
  }

  async function getTargetsBySources(...sources: Source[]) {
    const params: Parameters<typeof requestResolveById>[0] = sources.map((source) => ({ id: source.id, type: source.type }))
    const platform = targetPlatformSettings[settings.targetPlatform]

    const results = await requestResolveById(params) ?? []
    const targets: Record<string, Target | null> = Object.fromEntries(
      sources.map((source) => {
        const result = results[source.id]
        if (!result) return [
          source.id,
          null
        ]

        return [
          source.id,
          {
            type: result.type,
            lbryPathname: result.id,
            platform,
            time: source.time
          }
        ]
      })
    )

    return targets
  }
  // We should get this from background, so the caching works and we don't get errors in the future if yt decides to impliment CORS
  async function requestResolveById(...params: Parameters<typeof resolveById>): ReturnType<typeof resolveById> {
    const response = await new Promise<string | null | 'error'>((resolve) => chrome.runtime.sendMessage({ method: 'resolveUrl', data: JSON.stringify(params) }, resolve))
    if (response?.startsWith('error:')) {
      console.error("Background error on:", params)
      throw new Error(`Background error.${response ?? ''}`)
    }
    return response ? JSON.parse(response) : null
  }

  // Request new tab
  async function openNewTab(url: URL, active: boolean) {
    chrome.runtime.sendMessage({ method: 'openTab', data: JSON.stringify({ href: url.href, active }) })
  }

  function getLbryUrlByTarget(target: Target) {
    const url = new URL(`${target.platform.domainPrefix}${target.lbryPathname}`)
    if (target.time) url.searchParams.set('t', target.time.toFixed(0))

    return url
  }

  let urlHrefCache: string | null = null
  while (true) {
    await sleep(500)
<<<<<<< HEAD

    const url: URL = (urlCache?.href === location.href) ? urlCache : new URL(location.href)
    const source = await getSourceByUrl(new URL(location.href))
    if (!source) continue

    try {
      if (settings.redirect) {
        const target = (await getTargetsBySources(source))[source.id]
        if (!target) continue
        if (url === urlCache) continue

        const lbryURL = getLbryUrlByTarget(target)

        // As soon as video play is ready and start playing, pause it.
        findVideoElementAwait(source).then((videoElement) => {
          videoElement.addEventListener('play', () => videoElement.pause(), { once: true })
          videoElement.pause()
        })

        open(lbryURL, '_blank')
        if (window.history.length === 1) window.close()
        else window.history.back()
      }
      else {
        if (urlCache !== url) updateButton(null)
        let target = (await getTargetsBySources(source))[source.id]

        // There is no target found via API try to check Video Description for LBRY links.
        if (!target) {
          const linksContainer =
            source.type === 'video' ?
              document.querySelector(source.platform.htmlQueries.videoDescription) :
              source.platform.htmlQueries.channelLinks ? document.querySelector(source.platform.htmlQueries.channelLinks) : null

          if (linksContainer) {
            const anchors = Array.from(linksContainer.querySelectorAll<HTMLAnchorElement>('a'))

            for (const anchor of anchors) {
              if (!anchor.href) continue
              const url = new URL(anchor.href)
              let lbryURL: URL | null = null

              // Extract real link from youtube's redirect link
              if (source.platform === sourcePlatfromSettings['youtube.com']) {
                if (!targetPlatforms.some(([key, platform]) => url.searchParams.get('q')?.startsWith(platform.domainPrefix))) continue
                lbryURL = new URL(url.searchParams.get('q')!)
              }
              // Just directly use the link itself on other platforms
              else {
                if (!targetPlatforms.some(([key, platform]) => url.href.startsWith(platform.domainPrefix))) continue
                lbryURL = new URL(url.href)
              }

              if (lbryURL) {
                target = {
                  lbryPathname: lbryURL.pathname.substring(1),
                  time: null,
                  type: lbryURL.pathname.substring(1).includes('/') ? 'video' : 'channel',
                  platform: targetPlatformSettings[settings.targetPlatform]
=======
    const url: URL = new URL(location.href);
    
    await (async () => {  
      const source = await getSourceByUrl(new URL(location.href))
      if (!source) return
  
      try {
        if (settings.redirect) {
          const target = (await getTargetsBySources(source))[source.id]
          if (!target) return
          console.log(url.href, urlHrefCache)
          if (url.href === urlHrefCache) return
  
          const lbryURL = getLbryUrlByTarget(target)
  
          if (source.type === 'video') {
            // As soon as video play is ready and start playing, pause it.
            findVideoElementAwait(source).then((videoElement) => {
              videoElement.addEventListener('play', () => videoElement.pause(), { once: true })
              videoElement.pause()
            })
          }
  
          if (target.platform === targetPlatformSettings.app) {
            if (document.hidden) await new Promise((resolve) => document.addEventListener('visibilitychange', resolve, { once: true }))
            // Replace is being used so browser doesnt start an empty window
            // Its not gonna be able to replace anyway, since its a LBRY Uri
            location.replace(lbryURL)
          }
          else {
            console.log('open', lbryURL.href)
            openNewTab(lbryURL, document.hasFocus())
  
            if (window.history.length === 1) window.close()
            else window.history.back()
          }
        }
        else {
          if (urlHrefCache !== url.href) updateButton(null)
          let target = (await getTargetsBySources(source))[source.id]
  
          // There is no target found via API try to check Video Description for LBRY links.
          if (!target) {
            const linksContainer =
              source.type === 'video' ?
                document.querySelector(source.platform.htmlQueries.videoDescription) :
                source.platform.htmlQueries.channelLinks ? document.querySelector(source.platform.htmlQueries.channelLinks) : null
  
            if (linksContainer) {
              const anchors = Array.from(linksContainer.querySelectorAll<HTMLAnchorElement>('a'))
  
              for (const anchor of anchors) {
                if (!anchor.href) continue
                const url = new URL(anchor.href)
                let lbryURL: URL | null = null
  
                // Extract real link from youtube's redirect link
                if (source.platform === sourcePlatfromSettings['youtube.com']) {
                  if (!targetPlatforms.some(([key, platform]) => url.searchParams.get('q')?.startsWith(platform.domainPrefix))) continue
                  lbryURL = new URL(url.searchParams.get('q')!)
                }
                // Just directly use the link itself on other platforms
                else {
                  if (!targetPlatforms.some(([key, platform]) => url.href.startsWith(platform.domainPrefix))) continue
                  lbryURL = new URL(url.href)
                }
  
                if (lbryURL) {
                  target = {
                    lbryPathname: lbryURL.pathname.substring(1),
                    time: null,
                    type: lbryURL.pathname.substring(1).includes('/') ? 'video' : 'channel',
                    platform: targetPlatformSettings[settings.targetPlatform]
                  }
                  break
>>>>>>> 64570b83
                }
              }
            }
          }
  
          if (!target) updateButton(null)
          else {
            // If target is a video target add timestampt to it
            if (target.type === 'video') {
              const videoElement = document.querySelector<HTMLVideoElement>(source.platform.htmlQueries.videoPlayer)
              if (videoElement) target.time = videoElement.currentTime > 3 && videoElement.currentTime < videoElement.duration - 1 ? videoElement.currentTime : null
            }
  
            updateButton({ target, source })
          }
        }
      } catch (error) {
        console.error(error)
      }
    })()

    urlHrefCache = url.href
  }

})()<|MERGE_RESOLUTION|>--- conflicted
+++ resolved
@@ -246,82 +246,21 @@
   let urlHrefCache: string | null = null
   while (true) {
     await sleep(500)
-<<<<<<< HEAD
-
-    const url: URL = (urlCache?.href === location.href) ? urlCache : new URL(location.href)
-    const source = await getSourceByUrl(new URL(location.href))
-    if (!source) continue
-
-    try {
-      if (settings.redirect) {
-        const target = (await getTargetsBySources(source))[source.id]
-        if (!target) continue
-        if (url === urlCache) continue
-
-        const lbryURL = getLbryUrlByTarget(target)
-
-        // As soon as video play is ready and start playing, pause it.
-        findVideoElementAwait(source).then((videoElement) => {
-          videoElement.addEventListener('play', () => videoElement.pause(), { once: true })
-          videoElement.pause()
-        })
-
-        open(lbryURL, '_blank')
-        if (window.history.length === 1) window.close()
-        else window.history.back()
-      }
-      else {
-        if (urlCache !== url) updateButton(null)
-        let target = (await getTargetsBySources(source))[source.id]
-
-        // There is no target found via API try to check Video Description for LBRY links.
-        if (!target) {
-          const linksContainer =
-            source.type === 'video' ?
-              document.querySelector(source.platform.htmlQueries.videoDescription) :
-              source.platform.htmlQueries.channelLinks ? document.querySelector(source.platform.htmlQueries.channelLinks) : null
-
-          if (linksContainer) {
-            const anchors = Array.from(linksContainer.querySelectorAll<HTMLAnchorElement>('a'))
-
-            for (const anchor of anchors) {
-              if (!anchor.href) continue
-              const url = new URL(anchor.href)
-              let lbryURL: URL | null = null
-
-              // Extract real link from youtube's redirect link
-              if (source.platform === sourcePlatfromSettings['youtube.com']) {
-                if (!targetPlatforms.some(([key, platform]) => url.searchParams.get('q')?.startsWith(platform.domainPrefix))) continue
-                lbryURL = new URL(url.searchParams.get('q')!)
-              }
-              // Just directly use the link itself on other platforms
-              else {
-                if (!targetPlatforms.some(([key, platform]) => url.href.startsWith(platform.domainPrefix))) continue
-                lbryURL = new URL(url.href)
-              }
-
-              if (lbryURL) {
-                target = {
-                  lbryPathname: lbryURL.pathname.substring(1),
-                  time: null,
-                  type: lbryURL.pathname.substring(1).includes('/') ? 'video' : 'channel',
-                  platform: targetPlatformSettings[settings.targetPlatform]
-=======
-    const url: URL = new URL(location.href);
-    
-    await (async () => {  
+    const url: URL = new URL(location.href)
+
+    await (async () => {
       const source = await getSourceByUrl(new URL(location.href))
       if (!source) return
-  
+
       try {
         if (settings.redirect) {
           const target = (await getTargetsBySources(source))[source.id]
           if (!target) return
           console.log(url.href, urlHrefCache)
           if (url.href === urlHrefCache) return
-  
+
           const lbryURL = getLbryUrlByTarget(target)
-  
+
           if (source.type === 'video') {
             // As soon as video play is ready and start playing, pause it.
             findVideoElementAwait(source).then((videoElement) => {
@@ -329,40 +268,32 @@
               videoElement.pause()
             })
           }
-  
-          if (target.platform === targetPlatformSettings.app) {
-            if (document.hidden) await new Promise((resolve) => document.addEventListener('visibilitychange', resolve, { once: true }))
-            // Replace is being used so browser doesnt start an empty window
-            // Its not gonna be able to replace anyway, since its a LBRY Uri
-            location.replace(lbryURL)
-          }
-          else {
-            console.log('open', lbryURL.href)
-            openNewTab(lbryURL, document.hasFocus())
-  
-            if (window.history.length === 1) window.close()
-            else window.history.back()
-          }
+          
+          console.log('open', lbryURL.href)
+          openNewTab(lbryURL, document.hasFocus())
+
+          if (window.history.length === 1) window.close()
+          else window.history.back()
         }
         else {
           if (urlHrefCache !== url.href) updateButton(null)
           let target = (await getTargetsBySources(source))[source.id]
-  
+
           // There is no target found via API try to check Video Description for LBRY links.
           if (!target) {
             const linksContainer =
               source.type === 'video' ?
                 document.querySelector(source.platform.htmlQueries.videoDescription) :
                 source.platform.htmlQueries.channelLinks ? document.querySelector(source.platform.htmlQueries.channelLinks) : null
-  
+
             if (linksContainer) {
               const anchors = Array.from(linksContainer.querySelectorAll<HTMLAnchorElement>('a'))
-  
+
               for (const anchor of anchors) {
                 if (!anchor.href) continue
                 const url = new URL(anchor.href)
                 let lbryURL: URL | null = null
-  
+
                 // Extract real link from youtube's redirect link
                 if (source.platform === sourcePlatfromSettings['youtube.com']) {
                   if (!targetPlatforms.some(([key, platform]) => url.searchParams.get('q')?.startsWith(platform.domainPrefix))) continue
@@ -373,7 +304,7 @@
                   if (!targetPlatforms.some(([key, platform]) => url.href.startsWith(platform.domainPrefix))) continue
                   lbryURL = new URL(url.href)
                 }
-  
+
                 if (lbryURL) {
                   target = {
                     lbryPathname: lbryURL.pathname.substring(1),
@@ -382,12 +313,11 @@
                     platform: targetPlatformSettings[settings.targetPlatform]
                   }
                   break
->>>>>>> 64570b83
                 }
               }
             }
           }
-  
+
           if (!target) updateButton(null)
           else {
             // If target is a video target add timestampt to it
@@ -395,7 +325,7 @@
               const videoElement = document.querySelector<HTMLVideoElement>(source.platform.htmlQueries.videoPlayer)
               if (videoElement) target.time = videoElement.currentTime > 3 && videoElement.currentTime < videoElement.duration - 1 ? videoElement.currentTime : null
             }
-  
+
             updateButton({ target, source })
           }
         }
