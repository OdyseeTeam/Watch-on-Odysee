import type { JSX } from "preact"
import { useEffect, useReducer } from "preact/hooks"
import type { ResolveUrlTypes } from "../modules/yt/urlResolve"

export interface ExtensionSettings {
  redirect: boolean
  targetPlatform: TargetPlatformName
  urlResolver: YTUrlResolverName
}

export const DEFAULT_SETTINGS: ExtensionSettings = {
  redirect: true,
  targetPlatform: 'odysee',
  urlResolver: 'odyseeApi'
}

export function getExtensionSettingsAsync(): Promise<ExtensionSettings> {
  return new Promise(resolve => chrome.storage.local.get(o => resolve(o as any)))
}

/** Utilty to set a setting in the browser */
export const setExtensionSetting = <K extends keyof ExtensionSettings>(setting: K, value: ExtensionSettings[K]) => chrome.storage.local.set({ [setting]: value })


/**
 * A hook to read the settings from local storage
 *
 * @param defaultSettings the default value. Must have all relevant keys present and should not change
 */
function useSettings(defaultSettings: ExtensionSettings) {
  const [state, dispatch] = useReducer((state, nstate: Partial<ExtensionSettings>) => ({ ...state, ...nstate }), defaultSettings)
  const settingsKeys = Object.keys(defaultSettings)
  // register change listeners, gets current values, and cleans up the listeners on unload
  useEffect(() => {
    const changeListener = (changes: Record<string, chrome.storage.StorageChange>, areaName: string) => {
      if (areaName !== 'local') return
      const changeEntries = Object.keys(changes).filter((key) => settingsKeys.includes(key)).map((key) => [key, changes[key].newValue])
      if (changeEntries.length === 0) return // no changes; no use dispatching
      dispatch(Object.fromEntries(changeEntries))
    }

    chrome.storage.onChanged.addListener(changeListener)
    chrome.storage.local.get(settingsKeys, async (settings) => dispatch(settings))

    return () => chrome.storage.onChanged.removeListener(changeListener)
  }, [])

  return state
}

/** A hook to read watch on lbry settings from local storage */
export const useExtensionSettings = () => useSettings(DEFAULT_SETTINGS)

const targetPlatform = (o: {
  domainPrefix: string
  displayName: string
  theme: string
  button: {
    platformNameText: string,
    icon: string
    style?:
    {
      icon?: JSX.CSSProperties
      button?: JSX.CSSProperties
    }
  }
}) => o
export type TargetPlatform = ReturnType<typeof targetPlatform>
export type TargetPlatformName = Extract<keyof typeof targetPlatformSettings, string>
export const getTargetPlatfromSettingsEntiries = () => {
  return Object.entries(targetPlatformSettings) as any as [Extract<keyof typeof targetPlatformSettings, string>, TargetPlatform][]
}
export const targetPlatformSettings = {
<<<<<<< HEAD
=======
  'madiator.com': targetPlatform({
    domainPrefix: 'https://madiator.com/',
    displayName: 'Madiator.com',
    theme: 'linear-gradient(130deg, #499375, #43889d)',
    button: {
      platformNameText: '',
      icon: chrome.runtime.getURL('assets/icons/lbry/madiator-logo.svg'),
      style: {
        button: { flexDirection: 'row-reverse' },
        icon: { transform: 'scale(1.2)' }
      }
    }
  }),
>>>>>>> 0aa64bb8
  odysee: targetPlatform({
    domainPrefix: 'https://odysee.com/',
    displayName: 'Odysee',
    theme: 'linear-gradient(130deg, #c63d59, #f77937)',
    button: {
      platformNameText: 'Odysee',
      icon: chrome.runtime.getURL('assets/icons/lbry/odysee-logo.svg')
    }
<<<<<<< HEAD
  })
=======
  }),
  app: targetPlatform({
    domainPrefix: 'lbry://',
    displayName: 'LBRY App',
    theme: 'linear-gradient(130deg, #499375, #43889d)',
    button: {
      platformNameText: 'LBRY',
      icon: chrome.runtime.getURL('assets/icons/lbry/lbry-logo.svg')
    }
  }),
>>>>>>> 0aa64bb8
}



const sourcePlatform = (o: {
  hostnames: string[]
  htmlQueries: {
    mountPoints: {
      mountButtonBefore: Record<ResolveUrlTypes, string>,
      mountPlayerButtonBefore: string | null,
    }
    videoPlayer: string,
    videoDescription: string
    channelLinks: string | null
  }
}) => o
export type SourcePlatform = ReturnType<typeof sourcePlatform>
export type SourcePlatformName = Extract<keyof typeof sourcePlatfromSettings, string>
export function getSourcePlatfromSettingsFromHostname(hostname: string) {
  const values = Object.values(sourcePlatfromSettings)
  for (const settings of values)
    if (settings.hostnames.includes(hostname)) return settings
  return null
}
export const sourcePlatfromSettings = {
  "youtube.com": sourcePlatform({
    hostnames: ['www.youtube.com'],
<<<<<<< HEAD
=======
    htmlQueries: {
      mountPoints: {
        mountButtonBefore: {
          video: 'ytd-video-owner-renderer~#subscribe-button',
          channel: '#channel-header-container #buttons'
        },
        mountPlayerButtonBefore: 'ytd-player .ytp-right-controls',
      },
      videoPlayer: '#ytd-player video',
      videoDescription: 'ytd-video-secondary-info-renderer #description',
      channelLinks: '#channel-header #links-holder'
    }
  }),
  "yewtu.be": sourcePlatform({
    hostnames: ['yewtu.be', 'vid.puffyan.us', 'invidio.xamh.de', 'invidious.kavin.rocks'],
>>>>>>> 0aa64bb8
    htmlQueries: {
      mountPoints: {
        mountButtonBefore:
        {
          video: '#watch-on-youtube',
          channel: '#subscribe'
        },
        mountPlayerButtonBefore: null,
      },
      videoPlayer: '#player-container video',
      videoDescription: '#descriptionWrapper',
      channelLinks: null
    }
  }),
  "yewtu.be": sourcePlatform({
    hostnames: ['yewtu.be', 'vid.puffyan.us', 'invidio.xamh.de', 'invidious.kavin.rocks'],
    htmlQueries: {
      mountButtonBefore: '#watch-on-youtube',
      videoPlayer: '#player-container video'
    }
  })
}

const ytUrlResolver = (o: {
  name: string
  href: string
  signRequest: boolean
}) => o
export type YTUrlResolver = ReturnType<typeof ytUrlResolver>
export type YTUrlResolverName = Extract<keyof typeof ytUrlResolversSettings, string>
export const getYtUrlResolversSettingsEntiries = () => Object.entries(ytUrlResolversSettings) as any as [Extract<keyof typeof ytUrlResolversSettings, string>, YTUrlResolver][]
export const ytUrlResolversSettings = {
  odyseeApi: ytUrlResolver({
    name: "Odysee",
    href: "https://api.odysee.com/yt",
    signRequest: false
  })
}<|MERGE_RESOLUTION|>--- conflicted
+++ resolved
@@ -71,22 +71,6 @@
   return Object.entries(targetPlatformSettings) as any as [Extract<keyof typeof targetPlatformSettings, string>, TargetPlatform][]
 }
 export const targetPlatformSettings = {
-<<<<<<< HEAD
-=======
-  'madiator.com': targetPlatform({
-    domainPrefix: 'https://madiator.com/',
-    displayName: 'Madiator.com',
-    theme: 'linear-gradient(130deg, #499375, #43889d)',
-    button: {
-      platformNameText: '',
-      icon: chrome.runtime.getURL('assets/icons/lbry/madiator-logo.svg'),
-      style: {
-        button: { flexDirection: 'row-reverse' },
-        icon: { transform: 'scale(1.2)' }
-      }
-    }
-  }),
->>>>>>> 0aa64bb8
   odysee: targetPlatform({
     domainPrefix: 'https://odysee.com/',
     displayName: 'Odysee',
@@ -95,20 +79,7 @@
       platformNameText: 'Odysee',
       icon: chrome.runtime.getURL('assets/icons/lbry/odysee-logo.svg')
     }
-<<<<<<< HEAD
   })
-=======
-  }),
-  app: targetPlatform({
-    domainPrefix: 'lbry://',
-    displayName: 'LBRY App',
-    theme: 'linear-gradient(130deg, #499375, #43889d)',
-    button: {
-      platformNameText: 'LBRY',
-      icon: chrome.runtime.getURL('assets/icons/lbry/lbry-logo.svg')
-    }
-  }),
->>>>>>> 0aa64bb8
 }
 
 
@@ -136,8 +107,6 @@
 export const sourcePlatfromSettings = {
   "youtube.com": sourcePlatform({
     hostnames: ['www.youtube.com'],
-<<<<<<< HEAD
-=======
     htmlQueries: {
       mountPoints: {
         mountButtonBefore: {
@@ -153,7 +122,6 @@
   }),
   "yewtu.be": sourcePlatform({
     hostnames: ['yewtu.be', 'vid.puffyan.us', 'invidio.xamh.de', 'invidious.kavin.rocks'],
->>>>>>> 0aa64bb8
     htmlQueries: {
       mountPoints: {
         mountButtonBefore:
@@ -166,13 +134,6 @@
       videoPlayer: '#player-container video',
       videoDescription: '#descriptionWrapper',
       channelLinks: null
-    }
-  }),
-  "yewtu.be": sourcePlatform({
-    hostnames: ['yewtu.be', 'vid.puffyan.us', 'invidio.xamh.de', 'invidious.kavin.rocks'],
-    htmlQueries: {
-      mountButtonBefore: '#watch-on-youtube',
-      videoPlayer: '#player-container video'
     }
   })
 }
