import type { JSX } from "preact"
import { useEffect, useReducer } from "preact/hooks"
import type { ResolveUrlTypes } from "../modules/yt/urlResolve"

export interface ExtensionSettings {
  redirect: boolean
  targetPlatform: TargetPlatformName
  urlResolver: YTUrlResolverName
}

export const DEFAULT_SETTINGS: ExtensionSettings = {
  redirect: true,
  targetPlatform: 'odysee',
  urlResolver: 'odyseeApi'
}

export function getExtensionSettingsAsync(): Promise<ExtensionSettings> {
  return new Promise(resolve => chrome.storage.local.get(o => resolve(o as any)))
}

/** Utilty to set a setting in the browser */
export const setExtensionSetting = <K extends keyof ExtensionSettings>(setting: K, value: ExtensionSettings[K]) => chrome.storage.local.set({ [setting]: value })


/**
 * A hook to read the settings from local storage
 *
 * @param defaultSettings the default value. Must have all relevant keys present and should not change
 */
function useSettings(defaultSettings: ExtensionSettings) {
  const [state, dispatch] = useReducer((state, nstate: Partial<ExtensionSettings>) => ({ ...state, ...nstate }), defaultSettings)
  const settingsKeys = Object.keys(defaultSettings)
  // register change listeners, gets current values, and cleans up the listeners on unload
  useEffect(() => {
    const changeListener = (changes: Record<string, chrome.storage.StorageChange>, areaName: string) => {
      if (areaName !== 'local') return
      const changeEntries = Object.keys(changes).filter((key) => settingsKeys.includes(key)).map((key) => [key, changes[key].newValue])
      if (changeEntries.length === 0) return // no changes; no use dispatching
      dispatch(Object.fromEntries(changeEntries))
    }

    chrome.storage.onChanged.addListener(changeListener)
    chrome.storage.local.get(settingsKeys, async (settings) => dispatch(settings))

    return () => chrome.storage.onChanged.removeListener(changeListener)
  }, [])

  return state
}

/** A hook to read watch on lbry settings from local storage */
export const useExtensionSettings = () => useSettings(DEFAULT_SETTINGS)

const targetPlatform = (o: {
  domainPrefix: string
  displayName: string
  theme: string
  button: {
    platformNameText: string,
    icon: string
    style?:
    {
      icon?: JSX.CSSProperties
      button?: JSX.CSSProperties
    }
  }
}) => o
export type TargetPlatform = ReturnType<typeof targetPlatform>
export type TargetPlatformName = Extract<keyof typeof targetPlatformSettings, string>
export const getTargetPlatfromSettingsEntiries = () => {
  return Object.entries(targetPlatformSettings) as any as [Extract<keyof typeof targetPlatformSettings, string>, TargetPlatform][]
}
export const targetPlatformSettings = {
<<<<<<< HEAD
=======
  'madiator.com': targetPlatform({
    domainPrefix: 'https://madiator.com/',
    displayName: 'Madiator.com',
    theme: 'linear-gradient(130deg, #499375, #43889d)',
    button: {
      platformNameText: '',
      icon: chrome.runtime.getURL('assets/icons/lbry/madiator-logo.svg'),
      style: {
        button: { flexDirection: 'row-reverse' },
        icon: {  }
      }
    }
  }),
>>>>>>> f087d0d1
  odysee: targetPlatform({
    domainPrefix: 'https://odysee.com/',
    displayName: 'Odysee',
    theme: 'linear-gradient(130deg, #c63d59, #f77937)',
    button: {
      platformNameText: 'Odysee',
      icon: chrome.runtime.getURL('assets/icons/lbry/odysee-logo.svg')
    }
  })
}



const sourcePlatform = (o: {
  hostnames: string[]
  htmlQueries: {
    mountPoints: {
      mountButtonBefore: Record<ResolveUrlTypes, string>,
      mountPlayerButtonBefore: string | null,
    }
    videoPlayer: string,
    videoDescription: string
    channelLinks: string | null
  }
}) => o
export type SourcePlatform = ReturnType<typeof sourcePlatform>
export type SourcePlatformName = Extract<keyof typeof sourcePlatfromSettings, string>
export function getSourcePlatfromSettingsFromHostname(hostname: string) {
  const values = Object.values(sourcePlatfromSettings)
  for (const settings of values)
    if (settings.hostnames.includes(hostname)) return settings
  return null
}
export const sourcePlatfromSettings = {
  "youtube.com": sourcePlatform({
    hostnames: ['www.youtube.com'],
    htmlQueries: {
      mountPoints: {
        mountButtonBefore: {
          video: 'ytd-video-owner-renderer~#subscribe-button',
          channel: '#channel-header-container #buttons #subscribe-button'
        },
        mountPlayerButtonBefore: 'ytd-watch-flexy ytd-player .ytp-right-controls',
      },
      videoPlayer: '#ytd-player video',
      videoDescription: 'ytd-video-secondary-info-renderer #description',
      channelLinks: '#channel-header #links-holder'
    }
  }),
  "yewtu.be": sourcePlatform({
    hostnames: ['yewtu.be', 'vid.puffyan.us', 'invidio.xamh.de', 'invidious.kavin.rocks'],
    htmlQueries: {
      mountPoints: {
        mountButtonBefore:
        {
          video: '#watch-on-youtube',
          channel: '#subscribe'
        },
        mountPlayerButtonBefore: null,
      },
      videoPlayer: '#player-container video',
      videoDescription: '#descriptionWrapper',
      channelLinks: null
    }
  })
}

const ytUrlResolver = (o: {
  name: string
  href: string
  signRequest: boolean
}) => o
export type YTUrlResolver = ReturnType<typeof ytUrlResolver>
export type YTUrlResolverName = Extract<keyof typeof ytUrlResolversSettings, string>
export const getYtUrlResolversSettingsEntiries = () => Object.entries(ytUrlResolversSettings) as any as [Extract<keyof typeof ytUrlResolversSettings, string>, YTUrlResolver][]
export const ytUrlResolversSettings = {
  odyseeApi: ytUrlResolver({
    name: "Odysee",
    href: "https://api.odysee.com/yt",
    signRequest: false
  })
}<|MERGE_RESOLUTION|>--- conflicted
+++ resolved
@@ -71,22 +71,6 @@
   return Object.entries(targetPlatformSettings) as any as [Extract<keyof typeof targetPlatformSettings, string>, TargetPlatform][]
 }
 export const targetPlatformSettings = {
-<<<<<<< HEAD
-=======
-  'madiator.com': targetPlatform({
-    domainPrefix: 'https://madiator.com/',
-    displayName: 'Madiator.com',
-    theme: 'linear-gradient(130deg, #499375, #43889d)',
-    button: {
-      platformNameText: '',
-      icon: chrome.runtime.getURL('assets/icons/lbry/madiator-logo.svg'),
-      style: {
-        button: { flexDirection: 'row-reverse' },
-        icon: {  }
-      }
-    }
-  }),
->>>>>>> f087d0d1
   odysee: targetPlatform({
     domainPrefix: 'https://odysee.com/',
     displayName: 'Odysee',
