--- conflicted
+++ resolved
@@ -5,31 +5,19 @@
 export interface ExtensionSettings {
   redirect: boolean
   targetPlatform: TargetPlatformName
-<<<<<<< HEAD
-  urlResolver: YTUrlResolverName
-=======
   urlResolver: YTUrlResolverName,
   videoSubButton: boolean
   videoPlayerButton: boolean
   channelSubButton: boolean
-  publicKey: string | null,
-  privateKey: string | null
->>>>>>> e0d51491
 }
 
 export const DEFAULT_SETTINGS: ExtensionSettings = {
   redirect: true,
   targetPlatform: 'odysee',
-<<<<<<< HEAD
-  urlResolver: 'odyseeApi'
-=======
   urlResolver: 'odyseeApi',
   videoSubButton: true,
   videoPlayerButton: true,
   channelSubButton: true,
-  privateKey: null,
-  publicKey: null
->>>>>>> e0d51491
 }
 
 export function getExtensionSettingsAsync(): Promise<ExtensionSettings> {
